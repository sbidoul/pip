import compileall
import contextlib
import fnmatch
<<<<<<< HEAD
=======
import http.server
import io
>>>>>>> ff05e422
import os
import re
import shutil
import subprocess
import sys
<<<<<<< HEAD
=======
import threading
from contextlib import ExitStack, contextmanager
from dataclasses import dataclass
from enum import Enum
from hashlib import sha256
>>>>>>> ff05e422
from pathlib import Path
from textwrap import dedent
from typing import (
<<<<<<< HEAD
    AnyStr,
    Callable,
    ContextManager,
=======
    TYPE_CHECKING,
    Any,
    AnyStr,
    Callable,
    ClassVar,
>>>>>>> ff05e422
    Dict,
    Iterable,
    Iterator,
    List,
    Optional,
<<<<<<< HEAD
=======
    Set,
    Tuple,
    Union,
>>>>>>> ff05e422
)
from unittest.mock import patch
from zipfile import ZipFile

import pytest

# Config will be available from the public API in pytest >= 7.0.0:
# https://github.com/pytest-dev/pytest/commit/88d84a57916b592b070f4201dc84f0286d1f9fef
from _pytest.config import Config

# Parser will be available from the public API in pytest >= 7.0.0:
# https://github.com/pytest-dev/pytest/commit/538b5c24999e9ebb4fab43faabc8bcc28737bcdf
from _pytest.config.argparsing import Parser
from installer import install
from installer.destinations import SchemeDictionaryDestination
from installer.sources import WheelFile

from pip import __file__ as pip_location
from pip._internal.locations import _USE_SYSCONFIG
from pip._internal.utils.temp_dir import global_tempdir_manager
from tests.lib import (
    DATA_DIR,
    SRC_DIR,
    CertFactory,
    InMemoryPip,
    PipTestEnvironment,
    ScriptFactory,
    TestData,
)
from tests.lib.server import MockServer, make_mock_server
from tests.lib.venv import VirtualEnvironment, VirtualEnvironmentType

<<<<<<< HEAD
=======
from .lib.compat import nullcontext

if TYPE_CHECKING:
    from typing import Protocol

    from _typeshed.wsgi import WSGIApplication
else:
    # TODO: Protocol was introduced in Python 3.8. Remove this branch when
    # dropping support for Python 3.7.
    Protocol = object

>>>>>>> ff05e422

def pytest_addoption(parser: Parser) -> None:
    parser.addoption(
        "--keep-tmpdir",
        action="store_true",
        default=False,
        help="keep temporary test directories",
    )
    parser.addoption(
        "--resolver",
        action="store",
        default="resolvelib",
        choices=["resolvelib", "legacy"],
        help="use given resolver in tests",
    )
    parser.addoption(
        "--use-venv",
        action="store_true",
        default=False,
        help="use venv for virtual environment creation",
    )
    parser.addoption(
        "--run-search",
        action="store_true",
        default=False,
        help="run 'pip search' tests",
    )
    parser.addoption(
        "--proxy",
        action="store",
        default=None,
        help="use given proxy in session network tests",
    )
    parser.addoption(
        "--use-zipapp",
        action="store_true",
        default=False,
        help="use a zipapp when running pip in tests",
    )


def pytest_collection_modifyitems(config: Config, items: List[pytest.Function]) -> None:
    for item in items:
        if not hasattr(item, "module"):  # e.g.: DoctestTextfile
            continue

        if item.get_closest_marker("search") and not config.getoption("--run-search"):
            item.add_marker(pytest.mark.skip("pip search test skipped"))

        if "CI" in os.environ:
            # Mark network tests as flaky
            if item.get_closest_marker("network") is not None:
                item.add_marker(pytest.mark.flaky(reruns=3, reruns_delay=2))

        if (
            item.get_closest_marker("incompatible_with_venv")
            and sys.prefix != sys.base_prefix
        ):
            item.add_marker(pytest.mark.skip("Incompatible with venv"))

        if item.get_closest_marker("incompatible_with_sysconfig") and _USE_SYSCONFIG:
            item.add_marker(pytest.mark.skip("Incompatible with sysconfig"))

        module_file = item.module.__file__
        module_path = os.path.relpath(
            module_file, os.path.commonprefix([__file__, module_file])
        )

        module_root_dir = module_path.split(os.pathsep)[0]
        if (
            module_root_dir.startswith("functional")
            or module_root_dir.startswith("integration")
            or module_root_dir.startswith("lib")
        ):
            item.add_marker(pytest.mark.integration)
        elif module_root_dir.startswith("unit"):
            item.add_marker(pytest.mark.unit)

            # We don't want to allow using the script resource if this is a
            # unit test, as unit tests should not need all that heavy lifting
            if "script" in item.fixturenames:
                raise RuntimeError(
                    "Cannot use the ``script`` funcarg in a unit test: "
                    "(filename = {}, item = {})".format(module_path, item)
                )
        else:
            raise RuntimeError(f"Unknown test type (filename = {module_path})")


@pytest.fixture(scope="session", autouse=True)
def resolver_variant(request: pytest.FixtureRequest) -> Iterator[str]:
    """Set environment variable to make pip default to the correct resolver."""
    resolver = request.config.getoption("--resolver")

    # Handle the environment variables for this test.
    features = set(os.environ.get("PIP_USE_FEATURE", "").split())
    deprecated_features = set(os.environ.get("PIP_USE_DEPRECATED", "").split())

    if resolver == "legacy":
        deprecated_features.add("legacy-resolver")
    else:
        deprecated_features.discard("legacy-resolver")

    env = {
        "PIP_USE_FEATURE": " ".join(features),
        "PIP_USE_DEPRECATED": " ".join(deprecated_features),
    }
    with patch.dict(os.environ, env):
        yield resolver


@pytest.fixture(scope="session")
def tmp_path_factory(
    request: pytest.FixtureRequest, tmp_path_factory: pytest.TempPathFactory
) -> Iterator[pytest.TempPathFactory]:
    """Modified `tmpdir_factory` session fixture
    that will automatically cleanup after itself.
    """
    yield tmp_path_factory
    if not request.config.getoption("--keep-tmpdir"):
        shutil.rmtree(
            tmp_path_factory.getbasetemp(),
            ignore_errors=True,
        )


@pytest.fixture(scope="session")
def tmpdir_factory(tmp_path_factory: pytest.TempPathFactory) -> pytest.TempPathFactory:
    """Override Pytest's ``tmpdir_factory`` with our pathlib implementation.

    This prevents mis-use of this fixture.
    """
    return tmp_path_factory


@pytest.fixture
def tmp_path(request: pytest.FixtureRequest, tmp_path: Path) -> Iterator[Path]:
    """
    Return a temporary directory path object which is unique to each test
    function invocation, created as a sub directory of the base temporary
    directory. The returned object is a ``Path`` object.

    This uses the built-in tmp_path fixture from pytest itself, but deletes the
    temporary directories at the end of each test case.
    """
    assert tmp_path.is_dir()
    yield tmp_path
    # Clear out the temporary directory after the test has finished using it.
    # This should prevent us from needing a multiple gigabyte temporary
    # directory while running the tests.
    if not request.config.getoption("--keep-tmpdir"):
        shutil.rmtree(tmp_path, ignore_errors=True)


@pytest.fixture()
def tmpdir(tmp_path: Path) -> Path:
    """Override Pytest's ``tmpdir`` with our pathlib implementation.

    This prevents mis-use of this fixture.
    """
    return tmp_path


@pytest.fixture(autouse=True)
def isolate(tmpdir: Path, monkeypatch: pytest.MonkeyPatch) -> None:
    """
    Isolate our tests so that things like global configuration files and the
    like do not affect our test results.

    We use an autouse function scoped fixture because we want to ensure that
    every test has it's own isolated home directory.
    """

    # TODO: Figure out how to isolate from *system* level configuration files
    #       as well as user level configuration files.

    # Create a directory to use as our home location.
    home_dir = os.path.join(str(tmpdir), "home")
    os.makedirs(home_dir)

    # Create a directory to use as a fake root
    fake_root = os.path.join(str(tmpdir), "fake-root")
    os.makedirs(fake_root)

    if sys.platform == "win32":
        # Note: this will only take effect in subprocesses...
        home_drive, home_path = os.path.splitdrive(home_dir)
        monkeypatch.setenv("USERPROFILE", home_dir)
        monkeypatch.setenv("HOMEDRIVE", home_drive)
        monkeypatch.setenv("HOMEPATH", home_path)
        for env_var, sub_path in (
            ("APPDATA", "AppData/Roaming"),
            ("LOCALAPPDATA", "AppData/Local"),
        ):
            path = os.path.join(home_dir, *sub_path.split("/"))
            monkeypatch.setenv(env_var, path)
            os.makedirs(path)
    else:
        # Set our home directory to our temporary directory, this should force
        # all of our relative configuration files to be read from here instead
        # of the user's actual $HOME directory.
        monkeypatch.setenv("HOME", home_dir)
        # Isolate ourselves from XDG directories
        monkeypatch.setenv(
            "XDG_DATA_HOME",
            os.path.join(
                home_dir,
                ".local",
                "share",
            ),
        )
        monkeypatch.setenv(
            "XDG_CONFIG_HOME",
            os.path.join(
                home_dir,
                ".config",
            ),
        )
        monkeypatch.setenv("XDG_CACHE_HOME", os.path.join(home_dir, ".cache"))
        monkeypatch.setenv(
            "XDG_RUNTIME_DIR",
            os.path.join(
                home_dir,
                ".runtime",
            ),
        )
        monkeypatch.setenv(
            "XDG_DATA_DIRS",
            os.pathsep.join(
                [
                    os.path.join(fake_root, "usr", "local", "share"),
                    os.path.join(fake_root, "usr", "share"),
                ]
            ),
        )
        monkeypatch.setenv(
            "XDG_CONFIG_DIRS",
            os.path.join(
                fake_root,
                "etc",
                "xdg",
            ),
        )

    # Configure git, because without an author name/email git will complain
    # and cause test failures.
    monkeypatch.setenv("GIT_CONFIG_NOSYSTEM", "1")
    monkeypatch.setenv("GIT_AUTHOR_NAME", "pip")
    monkeypatch.setenv("GIT_AUTHOR_EMAIL", "distutils-sig@python.org")

    # We want to disable the version check from running in the tests
    monkeypatch.setenv("PIP_DISABLE_PIP_VERSION_CHECK", "true")

    # Make sure tests don't share a requirements tracker.
    monkeypatch.delenv("PIP_BUILD_TRACKER", False)

    # FIXME: Windows...
    os.makedirs(os.path.join(home_dir, ".config", "git"))
    with open(os.path.join(home_dir, ".config", "git", "config"), "wb") as fp:
        fp.write(b"[user]\n\tname = pip\n\temail = distutils-sig@python.org\n")


@pytest.fixture(autouse=True)
def scoped_global_tempdir_manager(request: pytest.FixtureRequest) -> Iterator[None]:
    """Make unit tests with globally-managed tempdirs easier

    Each test function gets its own individual scope for globally-managed
    temporary directories in the application.
    """
    if "no_auto_tempdir_manager" in request.keywords:
        ctx: Callable[[], ContextManager[None]] = contextlib.nullcontext
    else:
        ctx = global_tempdir_manager

    with ctx():
        yield


@pytest.fixture(scope="session")
def pip_src(tmpdir_factory: pytest.TempPathFactory) -> Path:
    def not_code_files_and_folders(path: str, names: List[str]) -> Iterable[str]:
        # In the root directory...
        if os.path.samefile(path, SRC_DIR):
            # ignore all folders except "src"
            folders = {
                name for name in names if os.path.isdir(os.path.join(path, name))
            }
            to_ignore = folders - {"src"}
            # and ignore ".git" if present (which may be a file if in a linked
            # worktree).
            if ".git" in names:
                to_ignore.add(".git")
            return to_ignore

        # Ignore all compiled files and egg-info.
        ignored = set()
        for pattern in ("__pycache__", "*.pyc", "pip.egg-info"):
            ignored.update(fnmatch.filter(names, pattern))
        return ignored

    pip_src = tmpdir_factory.mktemp("pip_src").joinpath("pip_src")
    # Copy over our source tree so that each use is self contained
    shutil.copytree(
        SRC_DIR,
        pip_src.resolve(),
        ignore=not_code_files_and_folders,
    )
    return pip_src


def _common_wheel_editable_install(
    tmpdir_factory: pytest.TempPathFactory, common_wheels: Path, package: str
) -> Path:
    wheel_candidates = list(common_wheels.glob(f"{package}-*.whl"))
    assert len(wheel_candidates) == 1, wheel_candidates
    install_dir = tmpdir_factory.mktemp(package) / "install"
    lib_install_dir = install_dir / "lib"
    bin_install_dir = install_dir / "bin"
    with WheelFile.open(wheel_candidates[0]) as source:
        install(
            source,
            SchemeDictionaryDestination(
                {
                    "purelib": os.fspath(lib_install_dir),
                    "platlib": os.fspath(lib_install_dir),
                    "scripts": os.fspath(bin_install_dir),
                },
                interpreter=sys.executable,
                script_kind="posix",
            ),
            additional_metadata={},
        )
    # The scripts are not necessary for our use cases, and they would be installed with
    # the wrong interpreter, so remove them.
    # TODO consider a refactoring by adding a install_from_wheel(path) method
    # to the virtualenv fixture.
    if bin_install_dir.exists():
        shutil.rmtree(bin_install_dir)
    return lib_install_dir


@pytest.fixture(scope="session")
def setuptools_install(
    tmpdir_factory: pytest.TempPathFactory, common_wheels: Path
) -> Path:
    return _common_wheel_editable_install(tmpdir_factory, common_wheels, "setuptools")


@pytest.fixture(scope="session")
def wheel_install(tmpdir_factory: pytest.TempPathFactory, common_wheels: Path) -> Path:
    return _common_wheel_editable_install(tmpdir_factory, common_wheels, "wheel")


@pytest.fixture(scope="session")
def coverage_install(
    tmpdir_factory: pytest.TempPathFactory, common_wheels: Path
) -> Path:
    return _common_wheel_editable_install(tmpdir_factory, common_wheels, "coverage")


def install_pth_link(
    venv: VirtualEnvironment, project_name: str, lib_dir: Path
) -> None:
    venv.site.joinpath(f"_pip_testsuite_{project_name}.pth").write_text(
        str(lib_dir.resolve()), encoding="utf-8"
    )


@pytest.fixture(scope="session")
def virtualenv_template(
    request: pytest.FixtureRequest,
    tmpdir_factory: pytest.TempPathFactory,
    pip_src: Path,
    setuptools_install: Path,
    wheel_install: Path,
    coverage_install: Path,
) -> Iterator[VirtualEnvironment]:
    venv_type: VirtualEnvironmentType
    if request.config.getoption("--use-venv"):
        venv_type = "venv"
    else:
        venv_type = "virtualenv"

    # Create the virtual environment
    tmpdir = tmpdir_factory.mktemp("virtualenv")
    venv = VirtualEnvironment(tmpdir.joinpath("venv_orig"), venv_type=venv_type)

    # Install setuptools, wheel and pip.
    install_pth_link(venv, "setuptools", setuptools_install)
    install_pth_link(venv, "wheel", wheel_install)
    pip_editable = tmpdir_factory.mktemp("pip") / "pip"
    shutil.copytree(pip_src, pip_editable, symlinks=True)
    # noxfile.py is Python 3 only
    assert compileall.compile_dir(
        str(pip_editable),
        quiet=1,
        rx=re.compile("noxfile.py$"),
    )
    subprocess.check_call(
        [os.fspath(venv.bin / "python"), "setup.py", "-q", "develop"], cwd=pip_editable
    )

    # Install coverage and pth file for executing it in any spawned processes
    # in this virtual environment.
    install_pth_link(venv, "coverage", coverage_install)
    # zz prefix ensures the file is after easy-install.pth.
    with open(venv.site / "zz-coverage-helper.pth", "a") as f:
        f.write("import coverage; coverage.process_startup()")

    # Drop (non-relocatable) launchers.
    for exe in os.listdir(venv.bin):
        if not (
            exe.startswith("python")
            or exe.startswith("libpy")  # Don't remove libpypy-c.so...
        ):
            (venv.bin / exe).unlink()

    # Rename original virtualenv directory to make sure
    # it's not reused by mistake from one of the copies.
    venv_template = tmpdir / "venv_template"
    venv.move(venv_template)
    yield venv


@pytest.fixture(scope="session")
def virtualenv_factory(
    virtualenv_template: VirtualEnvironment,
) -> Callable[[Path], VirtualEnvironment]:
    def factory(tmpdir: Path) -> VirtualEnvironment:
        return VirtualEnvironment(tmpdir, virtualenv_template)

    return factory


@pytest.fixture
def virtualenv(
    virtualenv_factory: Callable[[Path], VirtualEnvironment], tmpdir: Path
) -> Iterator[VirtualEnvironment]:
    """
    Return a virtual environment which is unique to each test function
    invocation created inside of a sub directory of the test function's
    temporary directory. The returned object is a
    ``tests.lib.venv.VirtualEnvironment`` object.
    """
    yield virtualenv_factory(tmpdir.joinpath("workspace", "venv"))


@pytest.fixture(scope="session")
def script_factory(
    virtualenv_factory: Callable[[Path], VirtualEnvironment],
    deprecated_python: bool,
    zipapp: Optional[str],
) -> ScriptFactory:
    def factory(
        tmpdir: Path,
        virtualenv: Optional[VirtualEnvironment] = None,
        environ: Optional[Dict[AnyStr, AnyStr]] = None,
    ) -> PipTestEnvironment:
        kwargs = {}
        if environ:
            kwargs["environ"] = environ
        if virtualenv is None:
            virtualenv = virtualenv_factory(tmpdir.joinpath("venv"))
        return PipTestEnvironment(
            # The base location for our test environment
            tmpdir,
            # Tell the Test Environment where our virtualenv is located
            virtualenv=virtualenv,
            # Do not ignore hidden files, they need to be checked as well
            ignore_hidden=False,
            # We are starting with an already empty directory
            start_clear=False,
            # We want to ensure no temporary files are left behind, so the
            # PipTestEnvironment needs to capture and assert against temp
            capture_temp=True,
            assert_no_temp=True,
            # Deprecated python versions produce an extra deprecation warning
            pip_expect_warning=deprecated_python,
            # Tell the Test Environment if we want to run pip via a zipapp
            zipapp=zipapp,
            **kwargs,
        )

    return factory


ZIPAPP_MAIN = """\
#!/usr/bin/env python

import os
import runpy
import sys

lib = os.path.join(os.path.dirname(__file__), "lib")
sys.path.insert(0, lib)

runpy.run_module("pip", run_name="__main__")
"""


def make_zipapp_from_pip(zipapp_name: Path) -> None:
    pip_dir = Path(pip_location).parent
    with zipapp_name.open("wb") as zipapp_file:
        zipapp_file.write(b"#!/usr/bin/env python\n")
        with ZipFile(zipapp_file, "w") as zipapp:
            for pip_file in pip_dir.rglob("*"):
                if pip_file.suffix == ".pyc":
                    continue
                if pip_file.name == "__pycache__":
                    continue
                rel_name = pip_file.relative_to(pip_dir.parent)
                zipapp.write(pip_file, arcname=f"lib/{rel_name}")
            zipapp.writestr("__main__.py", ZIPAPP_MAIN)


@pytest.fixture(scope="session")
def zipapp(
    request: pytest.FixtureRequest, tmpdir_factory: pytest.TempPathFactory
) -> Optional[str]:
    """
    If the user requested for pip to be run from a zipapp, build that zipapp
    and return its location. If the user didn't request a zipapp, return None.

    This fixture is session scoped, so the zipapp will only be created once.
    """
    if not request.config.getoption("--use-zipapp"):
        return None

    temp_location = tmpdir_factory.mktemp("zipapp")
    pyz_file = temp_location / "pip.pyz"
    make_zipapp_from_pip(pyz_file)
    return str(pyz_file)


@pytest.fixture
def script(
    request: pytest.FixtureRequest,
    tmpdir: Path,
    virtualenv: VirtualEnvironment,
    script_factory: ScriptFactory,
) -> PipTestEnvironment:
    """
    Return a PipTestEnvironment which is unique to each test function and
    will execute all commands inside of the unique virtual environment for this
    test function. The returned object is a
    ``tests.lib.PipTestEnvironment``.
    """
    return script_factory(tmpdir.joinpath("workspace"), virtualenv)


@pytest.fixture(scope="session")
def common_wheels() -> Path:
    """Provide a directory with latest setuptools and wheel wheels"""
    return DATA_DIR.joinpath("common_wheels")


@pytest.fixture(scope="session")
def shared_data(tmpdir_factory: pytest.TempPathFactory) -> TestData:
    return TestData.copy(tmpdir_factory.mktemp("data"))


@pytest.fixture
def data(tmpdir: Path) -> TestData:
    return TestData.copy(tmpdir.joinpath("data"))


<<<<<<< HEAD
=======
class InMemoryPipResult:
    def __init__(self, returncode: int, stdout: str) -> None:
        self.returncode = returncode
        self.stdout = stdout


class InMemoryPip:
    def pip(self, *args: Union[str, Path]) -> InMemoryPipResult:
        orig_stdout = sys.stdout
        stdout = io.StringIO()
        sys.stdout = stdout
        try:
            returncode = pip_entry_point([os.fspath(a) for a in args])
        except SystemExit as e:
            if isinstance(e.code, int):
                returncode = e.code
            elif e.code:
                returncode = 1
            else:
                returncode = 0
        finally:
            sys.stdout = orig_stdout
        return InMemoryPipResult(returncode, stdout.getvalue())


>>>>>>> ff05e422
@pytest.fixture
def in_memory_pip() -> InMemoryPip:
    return InMemoryPip()


@pytest.fixture(scope="session")
def deprecated_python() -> bool:
    """Used to indicate whether pip deprecated this Python version"""
    return sys.version_info[:2] in []


@pytest.fixture(scope="session")
def cert_factory(tmpdir_factory: pytest.TempPathFactory) -> CertFactory:
    # Delay the import requiring cryptography in order to make it possible
    # to deselect relevant tests on systems where cryptography cannot
    # be installed.
    from tests.lib.certs import make_tls_cert, serialize_cert, serialize_key

    def factory() -> str:
        """Returns path to cert/key file."""
        output_path = tmpdir_factory.mktemp("certs") / "cert.pem"
        # Must be Text on PY2.
        cert, key = make_tls_cert("localhost")
        with open(str(output_path), "wb") as f:
            f.write(serialize_cert(cert))
            f.write(serialize_key(key))

        return str(output_path)

    return factory


@pytest.fixture
def mock_server() -> Iterator[MockServer]:
    server = make_mock_server()
    test_server = MockServer(server)
    with test_server.context:
        yield test_server


@pytest.fixture
def proxy(request: pytest.FixtureRequest) -> str:
    return request.config.getoption("proxy")


@pytest.fixture
def enable_user_site(virtualenv: VirtualEnvironment) -> None:
    virtualenv.user_site_packages = True


class MetadataKind(Enum):
    """All the types of values we might be provided for the data-dist-info-metadata
    attribute from PEP 658."""

    # Valid: will read metadata from the dist instead.
    No = "none"
    # Valid: will read the .metadata file, but won't check its hash.
    Unhashed = "unhashed"
    # Valid: will read the .metadata file and check its hash matches.
    Sha256 = "sha256"
    # Invalid: will error out after checking the hash.
    WrongHash = "wrong-hash"
    # Invalid: will error out after failing to fetch the .metadata file.
    NoFile = "no-file"


@dataclass(frozen=True)
class FakePackage:
    """Mock package structure used to generate a PyPI repository.

    FakePackage name and version should correspond to sdists (.tar.gz files) in our test
    data."""

    name: str
    version: str
    filename: str
    metadata: MetadataKind
    # This will override any dependencies specified in the actual dist's METADATA.
    requires_dist: Tuple[str, ...] = ()
    # This will override the Name specified in the actual dist's METADATA.
    metadata_name: Optional[str] = None

    def metadata_filename(self) -> str:
        """This is specified by PEP 658."""
        return f"{self.filename}.metadata"

    def generate_additional_tag(self) -> str:
        """This gets injected into the <a> tag in the generated PyPI index page for this
        package."""
        if self.metadata == MetadataKind.No:
            return ""
        if self.metadata in [MetadataKind.Unhashed, MetadataKind.NoFile]:
            return 'data-dist-info-metadata="true"'
        if self.metadata == MetadataKind.WrongHash:
            return 'data-dist-info-metadata="sha256=WRONG-HASH"'
        assert self.metadata == MetadataKind.Sha256
        checksum = sha256(self.generate_metadata()).hexdigest()
        return f'data-dist-info-metadata="sha256={checksum}"'

    def requires_str(self) -> str:
        if not self.requires_dist:
            return ""
        joined = " and ".join(self.requires_dist)
        return f"Requires-Dist: {joined}"

    def generate_metadata(self) -> bytes:
        """This is written to `self.metadata_filename()` and will override the actual
        dist's METADATA, unless `self.metadata == MetadataKind.NoFile`."""
        return dedent(
            f"""\
        Metadata-Version: 2.1
        Name: {self.metadata_name or self.name}
        Version: {self.version}
        {self.requires_str()}
        """
        ).encode("utf-8")


@pytest.fixture(scope="session")
def fake_packages() -> Dict[str, List[FakePackage]]:
    """The package database we generate for testing PEP 658 support."""
    return {
        "simple": [
            FakePackage("simple", "1.0", "simple-1.0.tar.gz", MetadataKind.Sha256),
            FakePackage("simple", "2.0", "simple-2.0.tar.gz", MetadataKind.No),
            # This will raise a hashing error.
            FakePackage("simple", "3.0", "simple-3.0.tar.gz", MetadataKind.WrongHash),
        ],
        "simple2": [
            # Override the dependencies here in order to force pip to download
            # simple-1.0.tar.gz as well.
            FakePackage(
                "simple2",
                "1.0",
                "simple2-1.0.tar.gz",
                MetadataKind.Unhashed,
                ("simple==1.0",),
            ),
            # This will raise an error when pip attempts to fetch the metadata file.
            FakePackage("simple2", "2.0", "simple2-2.0.tar.gz", MetadataKind.NoFile),
            # This has a METADATA file with a mismatched name.
            FakePackage(
                "simple2",
                "3.0",
                "simple2-3.0.tar.gz",
                MetadataKind.Sha256,
                metadata_name="not-simple2",
            ),
        ],
        "colander": [
            # Ensure we can read the dependencies from a metadata file within a wheel
            # *without* PEP 658 metadata.
            FakePackage(
                "colander",
                "0.9.9",
                "colander-0.9.9-py2.py3-none-any.whl",
                MetadataKind.No,
            ),
        ],
        "compilewheel": [
            # Ensure we can override the dependencies of a wheel file by injecting PEP
            # 658 metadata.
            FakePackage(
                "compilewheel",
                "1.0",
                "compilewheel-1.0-py2.py3-none-any.whl",
                MetadataKind.Unhashed,
                ("simple==1.0",),
            ),
        ],
        "has-script": [
            # Ensure we check PEP 658 metadata hashing errors for wheel files.
            FakePackage(
                "has-script",
                "1.0",
                "has.script-1.0-py2.py3-none-any.whl",
                MetadataKind.WrongHash,
            ),
        ],
        "translationstring": [
            FakePackage(
                "translationstring",
                "1.1",
                "translationstring-1.1.tar.gz",
                MetadataKind.No,
            ),
        ],
        "priority": [
            # Ensure we check for a missing metadata file for wheels.
            FakePackage(
                "priority",
                "1.0",
                "priority-1.0-py2.py3-none-any.whl",
                MetadataKind.NoFile,
            ),
        ],
        "requires-simple-extra": [
            # Metadata name is not canonicalized.
            FakePackage(
                "requires-simple-extra",
                "0.1",
                "requires_simple_extra-0.1-py2.py3-none-any.whl",
                MetadataKind.Sha256,
                metadata_name="Requires_Simple.Extra",
            ),
        ],
    }


@pytest.fixture(scope="session")
def html_index_for_packages(
    shared_data: TestData,
    fake_packages: Dict[str, List[FakePackage]],
    tmpdir_factory: pytest.TempPathFactory,
) -> Path:
    """Generate a PyPI HTML package index within a local directory pointing to
    synthetic test data."""
    html_dir = tmpdir_factory.mktemp("fake_index_html_content")

    # (1) Generate the content for a PyPI index.html.
    pkg_links = "\n".join(
        f'    <a href="{pkg}/index.html">{pkg}</a>' for pkg in fake_packages.keys()
    )
    # Output won't be nicely indented because dedent() acts after f-string
    # arg insertion.
    index_html = dedent(
        f"""\
        <!DOCTYPE html>
        <html>
          <head>
            <meta name="pypi:repository-version" content="1.0">
            <title>Simple index</title>
          </head>
          <body>
          {pkg_links}
          </body>
        </html>"""
    )
    # (2) Generate the index.html in a new subdirectory of the temp directory.
    (html_dir / "index.html").write_text(index_html)

    # (3) Generate subdirectories for individual packages, each with their own
    # index.html.
    for pkg, links in fake_packages.items():
        pkg_subdir = html_dir / pkg
        pkg_subdir.mkdir()

        download_links: List[str] = []
        for package_link in links:
            # (3.1) Generate the <a> tag which pip can crawl pointing to this
            # specific package version.
            download_links.append(
                f'    <a href="{package_link.filename}" {package_link.generate_additional_tag()}>{package_link.filename}</a><br/>'  # noqa: E501
            )
            # (3.2) Copy over the corresponding file in `shared_data.packages`.
            shutil.copy(
                shared_data.packages / package_link.filename,
                pkg_subdir / package_link.filename,
            )
            # (3.3) Write a metadata file, if applicable.
            if package_link.metadata != MetadataKind.NoFile:
                with open(pkg_subdir / package_link.metadata_filename(), "wb") as f:
                    f.write(package_link.generate_metadata())

        # (3.4) After collating all the download links and copying over the files,
        # write an index.html with the generated download links for each
        # copied file for this specific package name.
        download_links_str = "\n".join(download_links)
        pkg_index_content = dedent(
            f"""\
            <!DOCTYPE html>
            <html>
              <head>
                <meta name="pypi:repository-version" content="1.0">
                <title>Links for {pkg}</title>
              </head>
              <body>
                <h1>Links for {pkg}</h1>
                {download_links_str}
              </body>
            </html>"""
        )
        with open(pkg_subdir / "index.html", "w") as f:
            f.write(pkg_index_content)

    return html_dir


class OneTimeDownloadHandler(http.server.SimpleHTTPRequestHandler):
    """Serve files from the current directory, but error if a file is downloaded more
    than once."""

    _seen_paths: ClassVar[Set[str]] = set()

    def do_GET(self) -> None:
        if self.path in self._seen_paths:
            self.send_error(
                http.HTTPStatus.NOT_FOUND,
                f"File {self.path} not available more than once!",
            )
            return
        super().do_GET()
        if not (self.path.endswith("/") or self.path.endswith(".metadata")):
            self._seen_paths.add(self.path)


@pytest.fixture(scope="function")
def html_index_with_onetime_server(
    html_index_for_packages: Path,
) -> Iterator[http.server.ThreadingHTTPServer]:
    """Serve files from a generated pypi index, erroring if a file is downloaded more
    than once.

    Provide `-i http://localhost:8000` to pip invocations to point them at this server.
    """

    class InDirectoryServer(http.server.ThreadingHTTPServer):
        def finish_request(self, request: Any, client_address: Any) -> None:
            self.RequestHandlerClass(
                request, client_address, self, directory=str(html_index_for_packages)  # type: ignore[call-arg] # noqa: E501
            )

    class Handler(OneTimeDownloadHandler):
        _seen_paths: ClassVar[Set[str]] = set()

    with InDirectoryServer(("", 8000), Handler) as httpd:
        server_thread = threading.Thread(target=httpd.serve_forever)
        server_thread.start()

        try:
            yield httpd
        finally:
            httpd.shutdown()
            server_thread.join()<|MERGE_RESOLUTION|>--- conflicted
+++ resolved
@@ -1,49 +1,31 @@
 import compileall
 import contextlib
 import fnmatch
-<<<<<<< HEAD
-=======
 import http.server
-import io
->>>>>>> ff05e422
 import os
 import re
 import shutil
 import subprocess
 import sys
-<<<<<<< HEAD
-=======
 import threading
-from contextlib import ExitStack, contextmanager
 from dataclasses import dataclass
 from enum import Enum
 from hashlib import sha256
->>>>>>> ff05e422
 from pathlib import Path
 from textwrap import dedent
 from typing import (
-<<<<<<< HEAD
-    AnyStr,
-    Callable,
-    ContextManager,
-=======
-    TYPE_CHECKING,
     Any,
     AnyStr,
     Callable,
     ClassVar,
->>>>>>> ff05e422
+    ContextManager,
     Dict,
     Iterable,
     Iterator,
     List,
     Optional,
-<<<<<<< HEAD
-=======
     Set,
     Tuple,
-    Union,
->>>>>>> ff05e422
 )
 from unittest.mock import patch
 from zipfile import ZipFile
@@ -76,20 +58,6 @@
 from tests.lib.server import MockServer, make_mock_server
 from tests.lib.venv import VirtualEnvironment, VirtualEnvironmentType
 
-<<<<<<< HEAD
-=======
-from .lib.compat import nullcontext
-
-if TYPE_CHECKING:
-    from typing import Protocol
-
-    from _typeshed.wsgi import WSGIApplication
-else:
-    # TODO: Protocol was introduced in Python 3.8. Remove this branch when
-    # dropping support for Python 3.7.
-    Protocol = object
-
->>>>>>> ff05e422
 
 def pytest_addoption(parser: Parser) -> None:
     parser.addoption(
@@ -656,34 +624,6 @@
     return TestData.copy(tmpdir.joinpath("data"))
 
 
-<<<<<<< HEAD
-=======
-class InMemoryPipResult:
-    def __init__(self, returncode: int, stdout: str) -> None:
-        self.returncode = returncode
-        self.stdout = stdout
-
-
-class InMemoryPip:
-    def pip(self, *args: Union[str, Path]) -> InMemoryPipResult:
-        orig_stdout = sys.stdout
-        stdout = io.StringIO()
-        sys.stdout = stdout
-        try:
-            returncode = pip_entry_point([os.fspath(a) for a in args])
-        except SystemExit as e:
-            if isinstance(e.code, int):
-                returncode = e.code
-            elif e.code:
-                returncode = 1
-            else:
-                returncode = 0
-        finally:
-            sys.stdout = orig_stdout
-        return InMemoryPipResult(returncode, stdout.getvalue())
-
-
->>>>>>> ff05e422
 @pytest.fixture
 def in_memory_pip() -> InMemoryPip:
     return InMemoryPip()
