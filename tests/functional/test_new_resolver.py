--- conflicted
+++ resolved
@@ -531,7 +531,6 @@
     assert_installed(script, pkg=expected_version)
 
 
-<<<<<<< HEAD
 def test_new_resolver_upgrade_needs_option(script):
     # Install pkg 1.0.0
     create_basic_wheel_for_package(script, "pkg", "1.0.0")
@@ -615,7 +614,8 @@
     # With upgrade strategy "eager", dep should be upgraded.
     assert_installed(script, base="3.0.0")
     assert_installed(script, dep="2.0.0")
-=======
+
+
 class TestExtraMerge(object):
     """
     Test installing a package that depends the same package with different
@@ -690,5 +690,4 @@
             "--find-links", script.scratch_path,
             requirement + "[dev]",
         )
-        assert_installed(script, pkg="1.0.0", dep="1.0.0", depdev="1.0.0")
->>>>>>> 218e7d83
+        assert_installed(script, pkg="1.0.0", dep="1.0.0", depdev="1.0.0")