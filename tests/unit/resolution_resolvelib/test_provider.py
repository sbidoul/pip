import math
from typing import TYPE_CHECKING, Dict, Iterable, List, Optional, Sequence

import pytest

from pip._vendor.resolvelib.resolvers import RequirementInformation

from pip._internal.req.constructors import install_req_from_req_string
from pip._internal.resolution.resolvelib.base import Candidate
from pip._internal.resolution.resolvelib.candidates import REQUIRES_PYTHON_IDENTIFIER
from pip._internal.resolution.resolvelib.factory import Factory
from pip._internal.resolution.resolvelib.provider import PipProvider
from pip._internal.resolution.resolvelib.requirements import (
    ExplicitRequirement,
    SpecifierRequirement,
)

if TYPE_CHECKING:
    from pip._vendor.resolvelib.providers import Preference

    from pip._internal.resolution.resolvelib.base import Candidate, Requirement

    PreferenceInformation = RequirementInformation[Requirement, Candidate]


class FakeCandidate(Candidate):
    """A minimal fake candidate for testing purposes."""

    def __init__(self, *args: object, **kwargs: object) -> None: ...


def build_req_info(
    name: str, parent: Optional[Candidate] = None
) -> "PreferenceInformation":
    install_requirement = install_req_from_req_string(name)

    requirement_information: PreferenceInformation = RequirementInformation(
        requirement=SpecifierRequirement(install_requirement),
        parent=parent,
    )

    return requirement_information


def build_explicit_req_info(
    url: str, parent: Optional[Candidate] = None
) -> "PreferenceInformation":
    """Build a direct requirement using a minimal FakeCandidate."""
    direct_requirement = ExplicitRequirement(FakeCandidate(url))
    return RequirementInformation(requirement=direct_requirement, parent=parent)


@pytest.mark.parametrize(
    "identifier, information, backtrack_causes, user_requested, expected",
    [
<<<<<<< HEAD
        # Test case for REQUIRES_PYTHON_IDENTIFIER
        (
            REQUIRES_PYTHON_IDENTIFIER,
            {REQUIRES_PYTHON_IDENTIFIER: [build_req_info("python")]},
            [],
            {},
            (False, True, True, True, math.inf, True, REQUIRES_PYTHON_IDENTIFIER),
        ),
=======
>>>>>>> c3f08f0b
        # Pinned package with "=="
        (
            "pinned-package",
            {"pinned-package": [build_req_info("pinned-package==1.0")]},
            [],
            {},
<<<<<<< HEAD
            (True, True, False, True, math.inf, False, "pinned-package"),
=======
            (False, False, math.inf, False, "pinned-package"),
>>>>>>> c3f08f0b
        ),
        # Star-specified package, i.e. with "*"
        (
            "star-specified-package",
            {"star-specified-package": [build_req_info("star-specified-package==1.*")]},
            [],
            {},
<<<<<<< HEAD
            (True, True, True, True, math.inf, False, "star-specified-package"),
=======
            (False, True, math.inf, False, "star-specified-package"),
>>>>>>> c3f08f0b
        ),
        # Package that caused backtracking
        (
            "backtrack-package",
            {"backtrack-package": [build_req_info("backtrack-package")]},
            [build_req_info("backtrack-package")],
            {},
<<<<<<< HEAD
            (True, True, True, False, math.inf, True, "backtrack-package"),
=======
            (False, True, math.inf, True, "backtrack-package"),
>>>>>>> c3f08f0b
        ),
        # Root package requested by user
        (
            "root-package",
            {"root-package": [build_req_info("root-package")]},
            [],
            {"root-package": 1},
<<<<<<< HEAD
            (True, True, True, True, 1, True, "root-package"),
=======
            (False, True, 1, True, "root-package"),
>>>>>>> c3f08f0b
        ),
        # Unfree package (with specifier operator)
        (
            "unfree-package",
            {"unfree-package": [build_req_info("unfree-package<1")]},
            [],
            {},
<<<<<<< HEAD
            (True, True, True, True, math.inf, False, "unfree-package"),
=======
            (False, True, math.inf, False, "unfree-package"),
>>>>>>> c3f08f0b
        ),
        # Free package (no operator)
        (
            "free-package",
            {"free-package": [build_req_info("free-package")]},
            [],
            {},
<<<<<<< HEAD
            (True, True, True, True, math.inf, True, "free-package"),
        ),
        # Test case for "direct" preference (explicit URL)
        (
            "direct-package",
            {"direct-package": [build_explicit_req_info("direct-package")]},
            [],
            {},
            (True, False, True, True, math.inf, True, "direct-package"),
=======
            (False, True, math.inf, True, "free-package"),
>>>>>>> c3f08f0b
        ),
    ],
)
def test_get_preference(
    identifier: str,
    information: Dict[str, Iterable["PreferenceInformation"]],
    backtrack_causes: Sequence["PreferenceInformation"],
    user_requested: Dict[str, int],
    expected: "Preference",
    factory: Factory,
) -> None:
    provider = PipProvider(
        factory=factory,
        constraints={},
        ignore_dependencies=False,
        upgrade_strategy="to-satisfy-only",
        user_requested=user_requested,
    )

    preference = provider.get_preference(
        identifier, {}, {}, information, backtrack_causes
    )

    assert preference == expected, f"Expected {expected}, got {preference}"


@pytest.mark.parametrize(
    "identifiers, backtrack_causes, expected",
    [
        # REQUIRES_PYTHON_IDENTIFIER is present
        (
            [REQUIRES_PYTHON_IDENTIFIER, "package1", "package2", "backtrack-package"],
            [build_req_info("backtrack-package")],
            [REQUIRES_PYTHON_IDENTIFIER],
        ),
        # REQUIRES_PYTHON_IDENTIFIER is present after backtrack causes
        (
            ["package1", "package2", "backtrack-package", REQUIRES_PYTHON_IDENTIFIER],
            [build_req_info("backtrack-package")],
            [REQUIRES_PYTHON_IDENTIFIER],
        ),
        # Backtrack causes present (direct requirement)
        (
            ["package1", "package2", "backtrack-package"],
            [build_req_info("backtrack-package")],
            ["backtrack-package"],
        ),
        # Multiple backtrack causes
        (
            ["package1", "backtrack1", "backtrack2", "package2"],
            [build_req_info("backtrack1"), build_req_info("backtrack2")],
            ["backtrack1", "backtrack2"],
        ),
        # No special identifiers - return all
        (
            ["package1", "package2"],
            [],
            ["package1", "package2"],
        ),
        # Empty list of identifiers
        (
            [],
            [],
            [],
        ),
    ],
)
def test_narrow_requirement_selection(
    identifiers: List[str],
    backtrack_causes: Sequence["PreferenceInformation"],
    expected: List[str],
    factory: Factory,
) -> None:
    """Test that narrow_requirement_selection correctly prioritizes identifiers:
    1. REQUIRES_PYTHON_IDENTIFIER (if present)
    2. Backtrack causes (if present)
    3. All other identifiers (as-is)
    """
    provider = PipProvider(
        factory=factory,
        constraints={},
        ignore_dependencies=False,
        upgrade_strategy="to-satisfy-only",
        user_requested={},
    )

    result = provider.narrow_requirement_selection(
        identifiers, {}, {}, {}, backtrack_causes
    )

    assert list(result) == expected, f"Expected {expected}, got {list(result)}"<|MERGE_RESOLUTION|>--- conflicted
+++ resolved
@@ -53,28 +53,13 @@
 @pytest.mark.parametrize(
     "identifier, information, backtrack_causes, user_requested, expected",
     [
-<<<<<<< HEAD
-        # Test case for REQUIRES_PYTHON_IDENTIFIER
-        (
-            REQUIRES_PYTHON_IDENTIFIER,
-            {REQUIRES_PYTHON_IDENTIFIER: [build_req_info("python")]},
-            [],
-            {},
-            (False, True, True, True, math.inf, True, REQUIRES_PYTHON_IDENTIFIER),
-        ),
-=======
->>>>>>> c3f08f0b
         # Pinned package with "=="
         (
             "pinned-package",
             {"pinned-package": [build_req_info("pinned-package==1.0")]},
             [],
             {},
-<<<<<<< HEAD
-            (True, True, False, True, math.inf, False, "pinned-package"),
-=======
-            (False, False, math.inf, False, "pinned-package"),
->>>>>>> c3f08f0b
+            (True, False, math.inf, False, "pinned-package"),
         ),
         # Star-specified package, i.e. with "*"
         (
@@ -82,11 +67,7 @@
             {"star-specified-package": [build_req_info("star-specified-package==1.*")]},
             [],
             {},
-<<<<<<< HEAD
-            (True, True, True, True, math.inf, False, "star-specified-package"),
-=======
-            (False, True, math.inf, False, "star-specified-package"),
->>>>>>> c3f08f0b
+            (True, True, math.inf, False, "star-specified-package"),
         ),
         # Package that caused backtracking
         (
@@ -94,11 +75,7 @@
             {"backtrack-package": [build_req_info("backtrack-package")]},
             [build_req_info("backtrack-package")],
             {},
-<<<<<<< HEAD
-            (True, True, True, False, math.inf, True, "backtrack-package"),
-=======
-            (False, True, math.inf, True, "backtrack-package"),
->>>>>>> c3f08f0b
+            (True, True, math.inf, True, "backtrack-package"),
         ),
         # Root package requested by user
         (
@@ -106,11 +83,7 @@
             {"root-package": [build_req_info("root-package")]},
             [],
             {"root-package": 1},
-<<<<<<< HEAD
-            (True, True, True, True, 1, True, "root-package"),
-=======
-            (False, True, 1, True, "root-package"),
->>>>>>> c3f08f0b
+            (True, True, 1, True, "root-package"),
         ),
         # Unfree package (with specifier operator)
         (
@@ -118,11 +91,7 @@
             {"unfree-package": [build_req_info("unfree-package<1")]},
             [],
             {},
-<<<<<<< HEAD
-            (True, True, True, True, math.inf, False, "unfree-package"),
-=======
-            (False, True, math.inf, False, "unfree-package"),
->>>>>>> c3f08f0b
+            (True, True, math.inf, False, "unfree-package"),
         ),
         # Free package (no operator)
         (
@@ -130,7 +99,6 @@
             {"free-package": [build_req_info("free-package")]},
             [],
             {},
-<<<<<<< HEAD
             (True, True, True, True, math.inf, True, "free-package"),
         ),
         # Test case for "direct" preference (explicit URL)
@@ -139,10 +107,7 @@
             {"direct-package": [build_explicit_req_info("direct-package")]},
             [],
             {},
-            (True, False, True, True, math.inf, True, "direct-package"),
-=======
-            (False, True, math.inf, True, "free-package"),
->>>>>>> c3f08f0b
+            (False, True, math.inf, True, "direct-package"),
         ),
     ],
 )
